# -*- coding: utf-8 -*-
<<<<<<< HEAD
from copy import deepcopy
from aiida.common.extendeddicts import AttributeDict
=======
>>>>>>> f8b08ecd
from aiida.orm import Code
from aiida.orm.data.base import Str
from aiida.orm.data.remote import RemoteData
from aiida.orm.data.parameter import ParameterData
from aiida.orm.data.structure import StructureData
from aiida.orm.data.array import ArrayData
from aiida.orm.data.array.bands import BandsData
from aiida.orm.data.array.kpoints import KpointsData
from aiida.orm.data.singlefile import SinglefileData
from aiida.orm.utils import CalculationFactory
from aiida.work.workchain import ToContext, if_, while_
from aiida_quantumespresso.common.exceptions import UnexpectedCalculationFailure
from aiida_quantumespresso.common.workchain.utils import ErrorHandlerReport
from aiida_quantumespresso.common.workchain.utils import register_error_handler
from aiida_quantumespresso.common.workchain.base.restart import BaseRestartWorkChain
from aiida_quantumespresso.utils.defaults.calculation import pw as qe_defaults
from aiida_quantumespresso.utils.mapping import update_mapping
from aiida_quantumespresso.utils.pseudopotential import validate_and_prepare_pseudos_inputs
from aiida_quantumespresso.utils.resources import get_default_options
from aiida_quantumespresso.utils.resources import get_pw_parallelization_parameters
from aiida_quantumespresso.utils.resources import cmdline_remove_npools
from aiida_quantumespresso.utils.resources import create_scheduler_resources


PwCalculation = CalculationFactory('quantumespresso.pw')


class PwBaseWorkChain(BaseRestartWorkChain):
    """
    Base workchain to launch a Quantum Espresso pw.x calculation
    """
    _verbose = True
    _calculation_class = PwCalculation
    _error_handler_entry_point = 'aiida_quantumespresso.workflow_error_handlers.pw.base'

    defaults = AttributeDict({
        'qe': qe_defaults,
        'delta_threshold_degauss': 30,
        'delta_factor_degauss': 0.1,
        'delta_factor_mixing_beta': 0.8,
        'delta_factor_max_seconds': 0.95,
    })

    @classmethod
    def define(cls, spec):
        super(PwBaseWorkChain, cls).define(spec)
        spec.input('code', valid_type=Code)
        spec.input('structure', valid_type=StructureData)
        spec.input('kpoints', valid_type=KpointsData)
        spec.input('parameters', valid_type=ParameterData)
        spec.input_namespace('pseudos', required=False)
        spec.input('pseudo_family', valid_type=Str, required=False)
        spec.input('parent_folder', valid_type=RemoteData, required=False)
        spec.input('vdw_table', valid_type=SinglefileData, required=False)
        spec.input('settings', valid_type=ParameterData, required=False)
        spec.input('options', valid_type=ParameterData, required=False)
        spec.input('automatic_parallelization', valid_type=ParameterData, required=False)
        spec.outline(
            cls.setup,
            cls.validate_inputs,
            if_(cls.should_run_init)(
                cls.validate_init_inputs,
                cls.run_init,
                cls.inspect_init,
            ),
            while_(cls.should_run_calculation)(
                cls.prepare_calculation,
                cls.run_calculation,
                cls.inspect_calculation,
            ),
            cls.results,
        )
        spec.output('output_array', valid_type=ArrayData, required=False)
        spec.output('output_band', valid_type=BandsData, required=False)
        spec.output('output_structure', valid_type=StructureData, required=False)
        spec.output('output_parameters', valid_type=ParameterData)
        spec.output('remote_folder', valid_type=RemoteData)

    def validate_inputs(self):
        """
        Validate inputs that depend might depend on each other and cannot be validated by the spec. Also define
        dictionary `inputs` in the context, that will contain the inputs for the calculation that will be launched
        in the `run_calculation` step.
        """
        self.ctx.inputs = AttributeDict({
            'code': self.inputs.code,
            'structure': self.inputs.structure,
            'kpoints': self.inputs.kpoints,
            'parameters': self.inputs.parameters.get_dict()
        })

        if 'CONTROL'not in self.ctx.inputs.parameters:
            self.ctx.inputs.parameters['CONTROL'] = {}

        if 'calculation' not in self.ctx.inputs.parameters['CONTROL']:
            self.ctx.inputs.parameters['CONTROL']['calculation'] = 'scf'

        if 'parent_folder' in self.inputs:
            self.ctx.inputs.parent_folder = self.inputs.parent_folder
            self.ctx.inputs.parameters['CONTROL']['restart_mode'] = 'restart'
        else:
<<<<<<< HEAD
            self.ctx.inputs_raw.parameters['CONTROL']['restart_mode'] = 'from_scratch'
=======
            self.ctx.inputs.parent_folder = None
            self.ctx.inputs.parameters['CONTROL']['restart_mode'] = 'from_scratch'
>>>>>>> f8b08ecd

        if 'settings' in self.inputs:
            self.ctx.inputs.settings = self.inputs.settings.get_dict()
        else:
            self.ctx.inputs.settings = {}

        if 'options' in self.inputs:
<<<<<<< HEAD
            self.ctx.inputs_raw.options = self.inputs.options.get_dict()
        else:
            self.ctx.inputs_raw.options = {}
=======
            self.ctx.inputs._options = self.inputs.options.get_dict()
        else:
            self.ctx.inputs._options = {}
>>>>>>> f8b08ecd

        if 'vdw_table' in self.inputs:
            self.ctx.inputs.vdw_table = self.inputs.vdw_table

        # Either automatic_parallelization or options has to be specified
        if not any([key in self.inputs for key in ['options', 'automatic_parallelization']]):
            self.abort_nowait('you have to specify either the options or automatic_parallelization input')
            return

        # If automatic parallelization is not enabled, we better make sure that the options satisfy minimum requirements
        if 'automatic_parallelization' not in self.inputs:
<<<<<<< HEAD
            num_machines = self.ctx.inputs_raw['options'].get('resources', {}).get('num_machines', None)
            max_wallclock_seconds = self.ctx.inputs_raw['options'].get('max_wallclock_seconds', None)
=======
            num_machines = self.ctx.inputs['_options'].get('resources', {}).get('num_machines', None)
            max_wallclock_seconds = self.ctx.inputs['_options'].get('max_wallclock_seconds', None)
>>>>>>> f8b08ecd

            if num_machines is None or max_wallclock_seconds is None:
                self.abort_nowait("no automatic_parallelization requested, but the options do not specify both '{}' and '{}'"
                    .format('num_machines', 'max_wallclock_seconds'))

        # Validate the inputs related to pseudopotentials
        structure = self.inputs.structure
        pseudos = self.inputs.get('pseudos', None)
        pseudo_family = self.inputs.get('pseudo_family', None)

        try:
            self.ctx.inputs.pseudo = validate_and_prepare_pseudos_inputs(structure, pseudos, pseudo_family)
        except ValueError as exception:
            self.abort_nowait('{}'.format(exception))

    def should_run_init(self):
        """
        Return whether an initialization calculation should be run, which is the case if the user wants
        to use automatic parallelization and has specified the ParameterData node in the inputs
        """
        return 'automatic_parallelization' in self.inputs

    def validate_init_inputs(self):
        """
        Validate the inputs that are required for the initialization calculation. The automatic_parallelization
        input expects a ParameterData node with the following keys:

            * max_wallclock_seconds
            * target_time_seconds
            * max_num_machines

        If any of these keys are not set or any superfluous keys are specified, the workchain will abort.
        """
        parallelization = self.inputs.automatic_parallelization.get_dict()

        expected_keys = ['max_wallclock_seconds', 'target_time_seconds', 'max_num_machines']
        received_keys = [(key, parallelization.get(key, None)) for key in expected_keys]
        remaining_keys = [key for key in parallelization.keys() if key not in expected_keys]

        for k, v in [(key, value) for key, value in received_keys if value is None]:
            self.abort_nowait('required key "{}" in automatic_parallelization input not found'.format(k))
            return

        if remaining_keys:
            self.abort_nowait('detected unrecognized keys in the automatic_parallelization input: {}'
                .format(' '.join(remaining_keys)))
            return

        # Add the calculation mode to the automatic parallelization dictionary
        self.ctx.automatic_parallelization = {
            'max_wallclock_seconds': parallelization['max_wallclock_seconds'],
            'target_time_seconds': parallelization['target_time_seconds'],
            'max_num_machines': parallelization['max_num_machines'],
            'calculation_mode': self.ctx.inputs.parameters['CONTROL']['calculation']
        }

<<<<<<< HEAD
        self.ctx.inputs_raw.options.setdefault('resources', {})['num_machines'] = parallelization['max_num_machines']
        self.ctx.inputs_raw.options['max_wallclock_seconds'] = parallelization['max_wallclock_seconds']
=======
        self.ctx.inputs._options.setdefault('resources', {})['num_machines'] = parallelization['max_num_machines']
        self.ctx.inputs._options['max_wallclock_seconds'] = parallelization['max_wallclock_seconds']
>>>>>>> f8b08ecd

    def run_init(self):
        """
        Run a first dummy pw calculation that will exit straight after initialization. At that
        point it will have generated some general output pertaining to the dimensions of the
        calculation which we can use to distribute available computational resources
        """
        inputs = self.ctx.inputs

        # Set the initialization flag and the initial default options
        inputs.settings['ONLY_INITIALIZATION'] = True
        inputs.options = update_mapping(inputs['options'], get_default_options())

        # Prepare the final input dictionary
        inputs = self._prepare_process_inputs(inputs)
        process = PwCalculation.process()
        running = self.submit(process, **inputs)

        self.report('launching initialization PwCalculation<{}>'.format(running.pk))

        return ToContext(calculation_init=running)

    def inspect_init(self):
        """
        Use the initialization PwCalculation to determine the required resource settings for the
        requested calculation based on the settings in the automatic_parallelization input
        """
        calculation = self.ctx.calculation_init

        if not calculation.is_finished_ok:
            self.abort_nowait('the initialization calculation did not finish successfully')
            return

        # Get automated parallelization settings
        parallelization = get_pw_parallelization_parameters(calculation, **self.ctx.automatic_parallelization)

        node = ParameterData(dict=parallelization)
        self.out('automatic_parallelization', node)
        self.report('results of automatic parallelization in {}<{}>'.format(node.__class__.__name__, node.pk))

<<<<<<< HEAD
        options = self.ctx.inputs_raw.options
=======
        options = self.ctx.inputs._options
>>>>>>> f8b08ecd
        base_resources = options.get('resources', {})
        goal_resources = parallelization['resources']

        scheduler = calculation.get_computer().get_scheduler()
        resources = create_scheduler_resources(scheduler, base_resources, goal_resources)

        cmdline = self.ctx.inputs.settings.get('cmdline', [])
        cmdline = cmdline_remove_npools(cmdline)
        cmdline.extend(['-nk', str(parallelization['npools'])])

        # Set the new cmdline setting and resource options
<<<<<<< HEAD
        self.ctx.inputs_raw.settings['cmdline'] = cmdline
        self.ctx.inputs_raw.options = update_mapping(options, {'resources': resources})
=======
        self.ctx.inputs.settings['cmdline'] = cmdline
        self.ctx.inputs._options = update_mapping(options, {'resources': resources})
>>>>>>> f8b08ecd

        # Remove the only initialization flag
        self.ctx.inputs.settings.pop('ONLY_INITIALIZATION')

        return

    def prepare_calculation(self):
        """
        Prepare the inputs for the next calculation
        """
        if self.ctx.restart_calc:
            self.ctx.inputs.parameters['CONTROL']['restart_mode'] = 'restart'
            self.ctx.inputs.parent_folder = self.ctx.restart_calc.out.remote_folder

    def _prepare_process_inputs(self, inputs):
        """
        The 'max_seconds' setting in the 'CONTROL' card of the parameters will be set to a fraction of the
        'max_wallclock_seconds' that will be given to the job via the 'options' dictionary. This will prevent the job
        from being prematurely terminated by the scheduler without getting the chance to exit cleanly.
        """
        max_wallclock_seconds = inputs.options['max_wallclock_seconds']
        max_seconds_factor = self.defaults.delta_factor_max_seconds
        max_seconds = max_wallclock_seconds * max_seconds_factor
        inputs.parameters['CONTROL']['max_seconds'] = max_seconds

        return super(PwBaseWorkChain, self)._prepare_process_inputs(inputs)


@register_error_handler(PwBaseWorkChain, 500)
def _handle_error_read_namelists(self, calculation):
    """
    The calculation failed because it could not read the generated input file
    """
    if any(['read_namelists' in w for w in calculation.res.warnings]):
        self.abort_nowait('PwCalculation<{}> failed because of an invalid input file'.format(calculation.pk))
        return ErrorHandlerReport(True, True)


@register_error_handler(PwBaseWorkChain, 400)
def _handle_error_exceeded_maximum_walltime(self, calculation):
    """
    Calculation ended nominally but ran out of allotted wall time
    """
    if 'Maximum CPU time exceeded' in calculation.res.warnings:
        self.ctx.restart_calc = calculation
        self.report('PwCalculation<{}> terminated because maximum wall time was exceeded, restarting'
            .format(calculation.pk))
        return ErrorHandlerReport(True, True)


@register_error_handler(PwBaseWorkChain, 300)
def _handle_error_diagonalization(self, calculation):
    """
    Diagonalization failed with current scheme. Try to restart from previous clean calculation with different scheme
    """
    input_parameters = calculation.inp.parameters.get_dict()
    input_electrons = input_parameters.get('ELECTRONS', {})
    diagonalization = input_electrons.get('diagonalization', self.defaults['qe']['diagonalization'])

    if ((
        any(['too many bands are not converged' in w for w in calculation.res.warnings]) or
        any(['eigenvalues not converged' in w for w in calculation.res.warnings])
    ) and (
        diagonalization == 'david'
    )):
        new_diagonalization = 'cg'
        self.ctx.inputs.parameters['ELECTRONS']['diagonalization'] = 'cg'
        self.ctx.restart_calc = calculation
        self.report('PwCalculation<{}> failed to diagonalize with "{}" scheme'.format(diagonalization))
        self.report('Restarting with diagonalization scheme "{}"'.format(new_diagonalization))
        return ErrorHandlerReport(True, True)


@register_error_handler(PwBaseWorkChain, 200)
def _handle_error_convergence_not_reached(self, calculation):
    """
    At the end of the scf cycle, the convergence threshold was not reached. We simply restart
    from the previous calculation without changing any of the input parameters
    """
    if 'The scf cycle did not reach convergence.' in calculation.res.warnings:
        self.ctx.restart_calc = calculation
        self.report('PwCalculation<{}> did not converge, restart from previous calculation'.format(calculation.pk))
        return ErrorHandlerReport(True, True)


@register_error_handler(PwBaseWorkChain, 100)
def _handle_error_unrecognized_by_parser(self, calculation):
    """
    Calculation failed with an error that was not recognized by the parser and was attached
    wholesale to the warnings. We treat it as an unexpected failure and raise the exception
    """
    warnings = calculation.res.warnings
    if (any(['%%%' in w for w in warnings]) or any(['Error' in w for w in warnings])):
        raise UnexpectedCalculationFailure('PwCalculation<{}> failed due to an unknown reason'.format(calculation.pk))<|MERGE_RESOLUTION|>--- conflicted
+++ resolved
@@ -1,9 +1,5 @@
 # -*- coding: utf-8 -*-
-<<<<<<< HEAD
-from copy import deepcopy
 from aiida.common.extendeddicts import AttributeDict
-=======
->>>>>>> f8b08ecd
 from aiida.orm import Code
 from aiida.orm.data.base import Str
 from aiida.orm.data.remote import RemoteData
@@ -105,12 +101,8 @@
             self.ctx.inputs.parent_folder = self.inputs.parent_folder
             self.ctx.inputs.parameters['CONTROL']['restart_mode'] = 'restart'
         else:
-<<<<<<< HEAD
-            self.ctx.inputs_raw.parameters['CONTROL']['restart_mode'] = 'from_scratch'
-=======
             self.ctx.inputs.parent_folder = None
             self.ctx.inputs.parameters['CONTROL']['restart_mode'] = 'from_scratch'
->>>>>>> f8b08ecd
 
         if 'settings' in self.inputs:
             self.ctx.inputs.settings = self.inputs.settings.get_dict()
@@ -118,15 +110,9 @@
             self.ctx.inputs.settings = {}
 
         if 'options' in self.inputs:
-<<<<<<< HEAD
-            self.ctx.inputs_raw.options = self.inputs.options.get_dict()
+            self.ctx.inputs.options = self.inputs.options.get_dict()
         else:
-            self.ctx.inputs_raw.options = {}
-=======
-            self.ctx.inputs._options = self.inputs.options.get_dict()
-        else:
-            self.ctx.inputs._options = {}
->>>>>>> f8b08ecd
+            self.ctx.inputs.options = {}
 
         if 'vdw_table' in self.inputs:
             self.ctx.inputs.vdw_table = self.inputs.vdw_table
@@ -138,13 +124,8 @@
 
         # If automatic parallelization is not enabled, we better make sure that the options satisfy minimum requirements
         if 'automatic_parallelization' not in self.inputs:
-<<<<<<< HEAD
-            num_machines = self.ctx.inputs_raw['options'].get('resources', {}).get('num_machines', None)
-            max_wallclock_seconds = self.ctx.inputs_raw['options'].get('max_wallclock_seconds', None)
-=======
-            num_machines = self.ctx.inputs['_options'].get('resources', {}).get('num_machines', None)
-            max_wallclock_seconds = self.ctx.inputs['_options'].get('max_wallclock_seconds', None)
->>>>>>> f8b08ecd
+            num_machines = self.ctx.inputs['options'].get('resources', {}).get('num_machines', None)
+            max_wallclock_seconds = self.ctx.inputs['options'].get('max_wallclock_seconds', None)
 
             if num_machines is None or max_wallclock_seconds is None:
                 self.abort_nowait("no automatic_parallelization requested, but the options do not specify both '{}' and '{}'"
@@ -201,13 +182,8 @@
             'calculation_mode': self.ctx.inputs.parameters['CONTROL']['calculation']
         }
 
-<<<<<<< HEAD
-        self.ctx.inputs_raw.options.setdefault('resources', {})['num_machines'] = parallelization['max_num_machines']
-        self.ctx.inputs_raw.options['max_wallclock_seconds'] = parallelization['max_wallclock_seconds']
-=======
-        self.ctx.inputs._options.setdefault('resources', {})['num_machines'] = parallelization['max_num_machines']
-        self.ctx.inputs._options['max_wallclock_seconds'] = parallelization['max_wallclock_seconds']
->>>>>>> f8b08ecd
+        self.ctx.inputs.options.setdefault('resources', {})['num_machines'] = parallelization['max_num_machines']
+        self.ctx.inputs.options['max_wallclock_seconds'] = parallelization['max_wallclock_seconds']
 
     def run_init(self):
         """
@@ -248,11 +224,7 @@
         self.out('automatic_parallelization', node)
         self.report('results of automatic parallelization in {}<{}>'.format(node.__class__.__name__, node.pk))
 
-<<<<<<< HEAD
-        options = self.ctx.inputs_raw.options
-=======
-        options = self.ctx.inputs._options
->>>>>>> f8b08ecd
+        options = self.ctx.inputs.options
         base_resources = options.get('resources', {})
         goal_resources = parallelization['resources']
 
@@ -264,13 +236,8 @@
         cmdline.extend(['-nk', str(parallelization['npools'])])
 
         # Set the new cmdline setting and resource options
-<<<<<<< HEAD
-        self.ctx.inputs_raw.settings['cmdline'] = cmdline
-        self.ctx.inputs_raw.options = update_mapping(options, {'resources': resources})
-=======
         self.ctx.inputs.settings['cmdline'] = cmdline
-        self.ctx.inputs._options = update_mapping(options, {'resources': resources})
->>>>>>> f8b08ecd
+        self.ctx.inputs.options = update_mapping(options, {'resources': resources})
 
         # Remove the only initialization flag
         self.ctx.inputs.settings.pop('ONLY_INITIALIZATION')
